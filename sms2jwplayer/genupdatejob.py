"""
The genupdatejob subcommand examines video metadata from jwplayer and the current SMS export and
generates a list of updates which should be applied.

It outputs a single JSON object with the following schema:

.. code:: json

    {
        "updates": [
            ...
            {
                "key": <jwplayer key>,
                "custom": {
                    <dictionary of custom properties to set>
                }
            },
            ...
        ],
    }

"""
import json
import logging
from urllib.parse import urlsplit

from . import csv as smscsv
from .util import output_stream, get_key_path


LOG = logging.getLogger('genmrss')


def main(opts):
    videos = []
    for metadata_fn in opts['<metadata>']:
        with open(metadata_fn) as f:
            videos.extend(json.load(f).get('videos', []))
    LOG.info('Loaded metadata for %s videos', len(videos))

    # Load items keyed by stripped path
    strip_from = int(opts['--strip-leading'])
    LOG.info('Stripping leading %s component(s) from filename', strip_from)
    with open(opts['<csv>']) as f:
        items = dict(
            ('/'.join(item.filename.strip('/').split('/')[strip_from:]), item)
            for item in smscsv.load(f)
        )
    LOG.info('Loaded %s media item(s) from export', len(items))

    with output_stream(opts) as fobj:
        process_videos(fobj, items, videos)


def convert_acl(visibility, acl):
    """
    Converts the old visibility and acl fields of :py:`~csv.MediaItem` to the new ACL scheme as
    defined here: :py:`~csv.MediaItem.acl`.

    :param visibility: :py:`~csv.MediaItem.visibility`
    :param acl: :py:`~csv.MediaItem.acl` (list)
    :return: the converted ACL
    """
    new_acl = []

    def has_acl():
        """Captures the case where the ACL [''] means no ACL """
        return len(acl) != 1 or acl[0] if acl else False

    if visibility == 'world-overrule' or (visibility == 'world' and not has_acl()):
        new_acl.append('WORLD')
    elif visibility == 'cam-overrule' or (visibility == 'cam' and not has_acl()):
        new_acl.append('CAM')

    if has_acl():
        for ace in acl:
            if ace.isdigit():
                new_acl.append(f'GROUP_{ace}')
            elif ace.upper() == ace:
                # Testing if a string is uppercase to decide if it represents an institution.
                # TODO Is this safe? Works for all data as at 2018/03/20.
                # Otherwise we need to use lookup.
                new_acl.append(f'INST_{ace}')
            else:
                new_acl.append(f'USER_{ace}')

    return ",".join(new_acl)


def process_videos(fobj, items, videos):
    """
    Process video metadata records with reference to a dictionary of media items keyed by the
    stripped path. Write results to file as JSON document.

    """
    # Statistics we record
    n_skipped = 0
    n_unmatched = 0
    n_matched = 0

    updates = []

    # Match jwplayer videos to SMS items
    for video in videos:
        # Find original fetch URL
        orig_url = get_key_path(video, 'custom.import_guid')
        if orig_url is None:
            n_skipped += 1
            continue

        # Parse path components
        path_components = urlsplit(orig_url).path.split('/')

        # Try to find item by joining path components
        item = None
        while len(path_components) > 0 and item is None:
            item = items.get('/'.join(path_components))
            path_components = path_components[1:]

        if item is None:
            n_unmatched += 1
            continue

        # video and item now match
        n_matched += 1

        # form list of expected custom properties. We cuddle the id numbers in <type>:...: so that
        # we can search for "exactly" the media id or clip id rather than simply a video whose id
        # contains another. (E.g. searching for clip "10" is likely to being up "210", "310",
        # "1045", etc.)
        custom_props = {
            'sms_media_id': 'media:{}:'.format(item.media_id),
            'sms_clip_id': 'clip:{}:'.format(item.clip_id),
            # format - migration not required
            # filename - migration not required
            'sms_created_at': 'created_at:{}:'.format(item.created_at.isoformat()),
            # title - migrated as media item title
            # description - migrated as media item description
            'sms_collection_id': 'collection:{}:'.format(item.collection_id),
            'sms_instid': 'instid:{}:'.format(item.instid),
            'sms_aspect_ratio': 'aspect_ratio:{}:'.format(item.aspect_ratio),
            'sms_created_by': 'created_by:{}:'.format(item.creator),
            # in_dspace - migration not required
<<<<<<< HEAD
            'sms_publisher': f'publisher:{item.publisher}:',
            'sms_copyright': f'copyright:{item.copyright}:',
            'sms_language': f'language:{item.language}:',
            'sms_keywords': f'keywords:{item.keywords}:',
            # visibility - migration merged with sms_acl
            'sms_acl': f'acl:{convert_acl(item.visibility, item.acl)}:',
            'sms_screencast': f'screencast:{item.screencast}:',
            'sms_image_id': f'image_id:{item.image_id}:',
=======
            'sms_publisher': 'publisher:{}:'.format(item.publisher),
            'sms_copyright': 'copyright:{}:'.format(item.copyright),
            'sms_language': 'language:{}:'.format(item.language),
            'sms_keywords': 'keywords:{}:'.format(item.keywords),
            'sms_visibility': 'visibility:{}:'.format(item.visibility),
            'sms_acl': 'acl:{}:'.format(item.acl),
            'sms_screencast': 'screencast:{}:'.format(item.screencast),
            'sms_image_id': 'image_id:{}:'.format(item.image_id),
>>>>>>> 948b8090
            # dspace_path - migration not required
            'sms_featured': 'featured:{}:'.format(item.featured),
            'sms_branding': 'branding:{}:'.format(item.branding),
            'sms_last_updated_at': 'last_updated_at:{}:'.format(item.last_updated_at),
            'sms_updated_by': 'updated_by:{}:'.format(item.updated_by),
            'sms_downloadable': 'downloadable:{}:'.format(item.downloadable),
            'sms_withdrawn': 'withdrawn:{}:'.format(item.withdrawn),
            # abstract - migration impractical
            # priority - migration not required
        }

        # remove those which match
        for k, v in list(custom_props.items()):
            if get_key_path(video, 'custom.' + k) == v:
                del custom_props[k]

        # write a row if there is work to do
        if len(custom_props) > 0:
            updates.append({'key': get_key_path(video, 'key'), 'custom': custom_props})

    LOG.info('Number of jwplayer videos matched to SMS media items: %s', n_matched)
    LOG.info('Number of jwplayer videos not matched to SMS media items: %s', n_unmatched)
    LOG.info('Number of jwplayer videos with no import URL: %s', n_skipped)
    LOG.info('Number of video updates: %s', len(updates))

    json.dump({'updates': updates}, fobj)<|MERGE_RESOLUTION|>--- conflicted
+++ resolved
@@ -141,25 +141,14 @@
             'sms_aspect_ratio': 'aspect_ratio:{}:'.format(item.aspect_ratio),
             'sms_created_by': 'created_by:{}:'.format(item.creator),
             # in_dspace - migration not required
-<<<<<<< HEAD
-            'sms_publisher': f'publisher:{item.publisher}:',
-            'sms_copyright': f'copyright:{item.copyright}:',
-            'sms_language': f'language:{item.language}:',
-            'sms_keywords': f'keywords:{item.keywords}:',
-            # visibility - migration merged with sms_acl
-            'sms_acl': f'acl:{convert_acl(item.visibility, item.acl)}:',
-            'sms_screencast': f'screencast:{item.screencast}:',
-            'sms_image_id': f'image_id:{item.image_id}:',
-=======
             'sms_publisher': 'publisher:{}:'.format(item.publisher),
             'sms_copyright': 'copyright:{}:'.format(item.copyright),
             'sms_language': 'language:{}:'.format(item.language),
             'sms_keywords': 'keywords:{}:'.format(item.keywords),
-            'sms_visibility': 'visibility:{}:'.format(item.visibility),
-            'sms_acl': 'acl:{}:'.format(item.acl),
+            # visibility - migration merged with sms_acl
+            'sms_acl': 'acl:{}:'.format(convert_acl(item.visibility, item.acl)),
             'sms_screencast': 'screencast:{}:'.format(item.screencast),
             'sms_image_id': 'image_id:{}:'.format(item.image_id),
->>>>>>> 948b8090
             # dspace_path - migration not required
             'sms_featured': 'featured:{}:'.format(item.featured),
             'sms_branding': 'branding:{}:'.format(item.branding),
